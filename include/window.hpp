/*
 * MIT License
 *
 * Copyright (c) 2019-2021 Albin Johansson
 *
 * Permission is hereby granted, free of charge, to any person obtaining a copy
 * of this software and associated documentation files (the "Software"), to deal
 * in the Software without restriction, including without limitation the rights
 * to use, copy, modify, merge, publish, distribute, sublicense, and/or sell
 * copies of the Software, and to permit persons to whom the Software is
 * furnished to do so, subject to the following conditions:
 *
 * The above copyright notice and this permission notice shall be included in
 * all copies or substantial portions of the Software.
 *
 * THE SOFTWARE IS PROVIDED "AS IS", WITHOUT WARRANTY OF ANY KIND, EXPRESS OR
 * IMPLIED, INCLUDING BUT NOT LIMITED TO THE WARRANTIES OF MERCHANTABILITY,
 * FITNESS FOR A PARTICULAR PURPOSE AND NONINFRINGEMENT. IN NO EVENT SHALL THE
 * AUTHORS OR COPYRIGHT HOLDERS BE LIABLE FOR ANY CLAIM, DAMAGES OR OTHER
 * LIABILITY, WHETHER IN AN ACTION OF CONTRACT, TORT OR OTHERWISE, ARISING FROM,
 * OUT OF OR IN CONNECTION WITH THE SOFTWARE OR THE USE OR OTHER DEALINGS IN THE
 * SOFTWARE.
 */

#ifndef CENTURION_WINDOW_HEADER
#define CENTURION_WINDOW_HEADER

#include <SDL_render.h>
#include <SDL_video.h>

#include <memory>       // unique_ptr, to_address
#include <ostream>      // ostream
#include <string>       // string
#include <type_traits>  // conditional_t, true_type, false_type, enable_if_t

#include "area.hpp"
#include "centurion_api.hpp"
#include "czstring.hpp"
#include "detail/address_of.hpp"
#include "detail/convert_bool.hpp"
#include "detail/max.hpp"
#include "detail/owner_handle_api.hpp"
#include "detail/to_string.hpp"
#include "exception.hpp"
#include "not_null.hpp"
#include "pixel_format.hpp"
#include "rect.hpp"
#include "surface.hpp"

#ifdef CENTURION_USE_PRAGMA_ONCE
#pragma once
#endif  // CENTURION_USE_PRAGMA_ONCE

namespace cen {

/// \addtogroup graphics
/// \{

/**
 * \class basic_window
 *
 * \brief Represents an operating system window.
 *
 * \tparam T `std::true_type` for owning windows; `std::false_type` for
 * non-owning windows.
 *
 * \since 5.0.0
 *
 * \see `window`
 * \see `window_handle`
 *
 * \headerfile window.hpp
 */
template <typename T>
class basic_window final
{
  using owning_window = basic_window<std::true_type>;
  inline constexpr static bool isOwner = detail::is_owning<T>();
  inline constexpr static bool isHandle = !isOwner;

 public:
  /**
   * \brief Creates a window from a pointer to an SDL window.
   *
   * \param window a pointer to the associated SDL window. Ownership of this
   * pointer is claimed.
   *
   * \throws exception if the supplied pointer is null.
   *
   * \since 6.0.0
   */
  explicit basic_window(owner<SDL_Window*> window) requires isOwner
      : m_window{window}
  {
    if (!m_window) {
      throw exception{"Cannot create window from null pointer!"};
    }
  }

  /**
   * \brief Creates a window from a pointer to an SDL window.
   *
   * \param window a pointer to the associated SDL window. Ownership of this
   * pointer is *not* claimed.
   *
   * \since 5.0.0
   */
  explicit basic_window(SDL_Window* window) noexcept requires isHandle
      : m_window{window}
  {}

  /**
   * \brief Creates an owning window with the specified title and size.
   *
   * \details The window will be hidden by default.
   *
   * \param title the title of the window, can't be null.
   * \param size the size of the window, components must be greater than zero.
   *
   * \throws exception if the supplied width or height aren't
   * greater than zero.
   * \throws sdl_error if the window cannot be created.
   *
   * \since 3.0.0
   */
<<<<<<< HEAD
  explicit basic_window(nn_czstring title,
                        const iarea& size = default_size()) requires isOwner
=======
  template <typename U = T, detail::is_owner<U> = true>
  explicit basic_window(not_null<czstring> title,
                        const iarea& size = default_size())
>>>>>>> 2758b8dc
  {
    if ((size.width < 1) || (size.height < 1)) {
      throw exception{"Invalid width or height!"};
    }

    m_window.reset(SDL_CreateWindow(title,
                                    SDL_WINDOWPOS_CENTERED,
                                    SDL_WINDOWPOS_CENTERED,
                                    size.width,
                                    size.height,
                                    SDL_WINDOW_HIDDEN));
    if (!m_window) {
      throw sdl_error{"Failed to create window"};
    }
  }

  /**
   * \brief Creates a window.
   *
   * \details The window will use the size obtained from `default_size()` as its
   * initial size.
   *
   * \throws sdl_error if the window cannot be created.
   *
   * \since 3.0.0
   */
  basic_window() requires isOwner : basic_window{"Centurion window"}
  {}

  /**
   * \brief Creates a window handle based on an owning window.
   *
   * \param window the owning window to base the handle on.
   *
   * \since 5.0.0
   */
  explicit basic_window(const owning_window& window) noexcept requires isHandle
      : m_window{window.get()}
  {}

  basic_window(basic_window&&) noexcept = default;

  auto operator=(basic_window&&) noexcept -> basic_window& = default;

  /**
   * \brief Makes the window visible.
   *
   * \since 3.0.0
   */
  void show() noexcept
  {
    SDL_ShowWindow(get());
  }

  /**
   * \brief Makes the window invisible.
   *
   * \since 3.0.0
   */
  void hide() noexcept
  {
    SDL_HideWindow(get());
  }

  /**
   * \brief Centers the window position relative to the screen.
   *
   * \note Windows are centered by default.
   *
   * \since 3.0.0
   */
  void center() noexcept
  {
    set_position({SDL_WINDOWPOS_CENTERED, SDL_WINDOWPOS_CENTERED});
  }

  /**
   * \brief Raises this window above other windows and requests focus.
   *
   * \since 3.0.0
   */
  void raise() noexcept
  {
    SDL_RaiseWindow(get());
  }

  /**
   * \brief Maximizes the window.
   *
   * \since 3.1.0
   */
  void maximize() noexcept
  {
    SDL_MaximizeWindow(get());
  }

  /**
   * \brief Minimizes the window.
   *
   * \since 3.1.0
   */
  void minimize() noexcept
  {
    SDL_MinimizeWindow(get());
  }

  /**
   * \brief Updates the window surface.
   *
   * \return `true` if the window surface was successfully updated; `false`
   * otherwise.
   *
   * \since 5.0.0
   */
  auto update_surface() noexcept -> bool
  {
    return SDL_UpdateWindowSurface(get()) == 0;
  }

  /**
   * \brief Sets whether or not the window is in fullscreen mode.
   *
   * \param fullscreen `true` if the window should enable fullscreen mode;
   * `false` for windowed mode.
   *
   * \since 3.0.0
   */
  void set_fullscreen(const bool fullscreen) noexcept
  {
    const auto flag = static_cast<unsigned>(SDL_WINDOW_FULLSCREEN);
    SDL_SetWindowFullscreen(get(), fullscreen ? flag : 0);

    if (!fullscreen) {
      set_brightness(1);
    }
  }

  /**
   * \brief Sets whether or not the window is in fullscreen desktop mode.
   *
   * \details This mode is useful when you want to "fake" fullscreen mode.
   *
   * \param fullscreen `true` if the window should enable fullscreen desktop
   * mode; `false` for windowed mode.
   *
   * \since 4.0.0
   */
  void set_fullscreen_desktop(const bool fullscreen) noexcept
  {
    const auto flag = static_cast<unsigned>(SDL_WINDOW_FULLSCREEN_DESKTOP);
    SDL_SetWindowFullscreen(get(), fullscreen ? flag : 0);
  }

  /**
   * \brief Sets whether or not the window is decorated.
   *
   * \details This is enabled by default.
   *
   * \param decorated `true` if the window should be decorated; `false`
   * otherwise.
   *
   * \since 3.0.0
   */
  void set_decorated(const bool decorated) noexcept
  {
    SDL_SetWindowBordered(get(), detail::convert_bool(decorated));
  }

  /**
   * \brief Sets whether or not the window should be resizable.
   *
   * \param resizable `true` if the window should be resizable; `false`
   * otherwise.
   *
   * \since 3.0.0
   */
  void set_resizable(const bool resizable) noexcept
  {
    SDL_SetWindowResizable(get(), detail::convert_bool(resizable));
  }

  /**
   * \brief Sets the width of the window.
   *
   * \details The supplied width is capped to always be at least 1.
   *
   * \param width the new width of the window, must be greater than zero.
   *
   * \since 3.0.0
   */
  void set_width(const int width) noexcept
  {
    SDL_SetWindowSize(get(), detail::max(width, 1), height());
  }

  /**
   * \brief Sets the height of the window.
   *
   * \details The supplied height is capped to always be at least 1.
   *
   * \param height the new height of the window, must be greater than zero.
   *
   * \since 3.0.0
   */
  void set_height(const int height) noexcept
  {
    SDL_SetWindowSize(get(), width(), detail::max(height, 1));
  }

  /**
   * \brief Sets the size of the window.
   *
   * \details The supplied dimensions are capped to be at least 1.
   *
   * \param size the new size of the window, components must be greater than
   * zero.
   *
   * \since 5.0.0
   */
  void set_size(const iarea& size) noexcept
  {
    const auto width = detail::max(size.width, 1);
    const auto height = detail::max(size.height, 1);
    SDL_SetWindowSize(get(), width, height);
  }

  /**
   * \brief Sets the icon that will be used by the window.
   *
   * \param icon the surface that will serve as the icon of the window.
   *
   * \since 3.0.0
   */
  void set_icon(const surface& icon) noexcept
  {
    SDL_SetWindowIcon(get(), icon.get());
  }

  /**
   * \brief Sets the title of the window.
   *
   * \param title the title of the window, can't be null.
   *
   * \since 3.0.0
   */
  void set_title(not_null<czstring> title) noexcept
  {
    SDL_SetWindowTitle(get(), title);
  }

  /**
   * \brief Sets the opacity of the window.
   *
   * \details The supplied opacity will be clamped to a value in the legal
   * range.
   *
   * \param opacity the opacity, in the range [0, 1].
   *
   * \since 3.0.0
   */
  void set_opacity(const float opacity) noexcept
  {
    SDL_SetWindowOpacity(get(), opacity);
  }

  /**
   * \brief Sets the minimum size of the window.
   *
   * \details This method has no effect if any of the components aren't greater
   * than zero.
   *
   * \param size the minimum size of the window, components must be greater
   * than zero.
   *
   * \since 3.0.0
   */
  void set_min_size(const iarea& size) noexcept
  {
    SDL_SetWindowMinimumSize(get(), size.width, size.height);
  }

  /**
   * \brief Sets the maximum size of the window.
   *
   * \details This method has no effect if any of the components aren't greater
   * than zero.
   *
   * \param size the maximum size of the window, components must be greater
   * than zero.
   *
   * \since 3.0.0
   */
  void set_max_size(const iarea& size) noexcept
  {
    SDL_SetWindowMaximumSize(get(), size.width, size.height);
  }

  /**
   * \brief Sets the position of the window.
   *
   * \note It's possible to use `SDL_WINDOWPOS_CENTERED` or
   * `SDL_WINDOWPOS_UNDEFINED` as any of the components of the point.
   *
   * \param position the new position of the window.
   *
   * \since 5.0.0
   */
  void set_position(const ipoint& position) noexcept
  {
    SDL_SetWindowPosition(get(), position.x(), position.y());
  }

  /**
   * \brief Sets whether or not the mouse should be confined within the window.
   *
   * \brief This property is disabled by default.
   *
   * \param grabMouse `true` if the mouse should be confined within the window;
   * `false` otherwise.
   *
   * \since 3.0.0
   */
  void set_grab_mouse(const bool grabMouse) noexcept
  {
    SDL_SetWindowGrab(get(), detail::convert_bool(grabMouse));
  }

  /**
   * \brief Sets the overall brightness of the window.
   *
   * \details This operation is only supported if the window is in fullscreen
   * mode. This property will be reset every time the fullscreen mode is exited.
   *
   * \note A brightness value outside the legal range will be clamped to the
   * closest valid value.
   *
   * \param brightness the brightness value, in the range [0, 1].
   *
   * \since 3.0.0
   */
  void set_brightness(const float brightness) noexcept
  {
    if (is_fullscreen()) {
      SDL_SetWindowBrightness(get(), std::clamp(brightness, 0.0f, 1.0f));
    }
  }

  /**
   * \brief Sets whether or not the mouse should be captured.
   *
   * \note A window might have to be visible in order for the mouse to be
   * captured.
   *
   * \param capturingMouse `true` if the mouse should be captured; `false`
   * otherwise.
   *
   * \see `SDL_CaptureMouse`
   *
   * \since 5.0.0
   */
  static void set_capturing_mouse(const bool capturingMouse) noexcept
  {
    SDL_CaptureMouse(detail::convert_bool(capturingMouse));
  }

  /**
   * \brief Indicates whether or not the window is currently grabbing the mouse
   * input.
   *
   * \return `true` if the window is grabbing the mouse; `false` otherwise.
   *
   * \since 3.0.0
   */
  [[nodiscard]] auto grabbing_mouse() const noexcept -> bool
  {
    return SDL_GetWindowGrab(get());
  }

  /**
   * \brief Indicates whether or not the window has input focus.
   *
   * \note The window might have to be visible for this to be true.
   *
   * \return `true` if the window has input focus; `false` otherwise.
   *
   * \since 4.0.0
   */
  [[nodiscard]] auto has_input_focus() const noexcept -> bool
  {
    return static_cast<bool>(flags() & SDL_WINDOW_INPUT_FOCUS);
  }

  /**
   * \brief Indicates whether or not the window has mouse focus.
   *
   * \return `true` if the window has mouse focus; `false` otherwise.
   *
   * \since 4.0.0
   */
  [[nodiscard]] auto has_mouse_focus() const noexcept -> bool
  {
    return static_cast<bool>(flags() & SDL_WINDOW_MOUSE_FOCUS);
  }

  /**
   * \brief Indicates whether or not the window is decorated.
   *
   * \details Windows are decorated by default.
   *
   * \return `true` if the window is decorated; `false` otherwise.
   *
   * \since 3.0.0
   */
  [[nodiscard]] auto is_decorated() const noexcept -> bool
  {
    return !(flags() & SDL_WINDOW_BORDERLESS);
  }

  /**
   * \brief Indicates whether or not the window is resizable.
   *
   * \details By default, this property is set to false.
   *
   * \return `true` if the window is resizable; `false` otherwise.
   *
   * \since 3.0.0
   */
  [[nodiscard]] auto is_resizable() const noexcept -> bool
  {
    return static_cast<bool>(flags() & SDL_WINDOW_RESIZABLE);
  }

  /**
   * \brief Indicates whether or not the window is in fullscreen mode.
   *
   * \return `true` if the window is in fullscreen mode; `false` otherwise.
   *
   * \since 3.0.0
   */
  [[nodiscard]] auto is_fullscreen() const noexcept -> bool
  {
    return static_cast<bool>(flags() & SDL_WINDOW_FULLSCREEN);
  }

  /**
   * \brief Indicates whether or not the window is in fullscreen desktop mode.
   *
   * \return `true` if the window is in fullscreen desktop mode;
   * `false` otherwise.
   *
   * \since 4.0.0
   */
  [[nodiscard]] auto is_fullscreen_desktop() const noexcept -> bool
  {
    return static_cast<bool>(flags() & SDL_WINDOW_FULLSCREEN_DESKTOP);
  }

  /**
   * \brief Indicates whether or not the window is visible.
   *
   * \return `true` if the window is visible; `false` otherwise.
   *
   * \since 3.0.0
   */
  [[nodiscard]] auto is_visible() const noexcept -> bool
  {
    return static_cast<bool>(flags() & SDL_WINDOW_SHOWN);
  }

  /**
   * \brief Indicates whether or not the window is usable with an
   * OpenGL-context.
   *
   * \return `true` if the window is compatible with an OpenGL-context; false
   * otherwise.
   *
   * \since 4.0.0
   */
  [[nodiscard]] auto is_opengl() const noexcept -> bool
  {
    return static_cast<bool>(flags() & SDL_WINDOW_OPENGL);
  }

  /**
   * \brief Indicates whether or not the window is usable as a Vulkan surface.
   *
   * \return `true` if the window is is usable as a Vulkan surface; false
   * otherwise.
   *
   * \since 4.0.0
   */
  [[nodiscard]] auto is_vulkan() const noexcept -> bool
  {
    return static_cast<bool>(flags() & SDL_WINDOW_VULKAN);
  }

  /**
   * \brief Indicates whether or not the window wasn't created by SDL.
   *
   * \return `true` if the window wasn't created by SDL; `false` otherwise.
   *
   * \since 4.0.0
   */
  [[nodiscard]] auto is_foreign() const noexcept -> bool
  {
    return static_cast<bool>(flags() & SDL_WINDOW_FOREIGN);
  }

  /**
   * \brief Indicates whether or not the window is capturing the mouse.
   *
   * \return `true` if the window is capturing the mouse; `false` otherwise.
   *
   * \since 4.0.0
   */
  [[nodiscard]] auto is_capturing_mouse() const noexcept -> bool
  {
    return static_cast<bool>(flags() & SDL_WINDOW_MOUSE_CAPTURE);
  }

  /**
   * \brief Indicates whether or not the window is minimized.
   *
   * \return `true` if the window is minimized; `false` otherwise.
   *
   * \since 4.0.0
   */
  [[nodiscard]] auto is_minimized() const noexcept -> bool
  {
    return static_cast<bool>(flags() & SDL_WINDOW_MINIMIZED);
  }

  /**
   * \brief Indicates whether or not the window is maximized.
   *
   * \return `true` if the window is maximized; `false` otherwise.
   *
   * \since 4.0.0
   */
  [[nodiscard]] auto is_maximized() const noexcept -> bool
  {
    return static_cast<bool>(flags() & SDL_WINDOW_MAXIMIZED);
  }

  /**
   * \brief Indicates whether or not the window is set to be always on top of
   * other windows.
   *
   * \return `true` if the window is always on top of other windows; false
   * otherwise.
   *
   * \since 4.0.0
   */
  [[nodiscard]] auto always_on_top() const noexcept -> bool
  {
    return static_cast<bool>(flags() & SDL_WINDOW_ALWAYS_ON_TOP);
  }

  /**
   * \brief Returns the current brightness value of the window.
   *
   * \details The default value of this property is 1.
   *
   * \return the current brightness of the window, in the range [0, 1].
   *
   * \since 3.0.0
   */
  [[nodiscard]] auto brightness() const noexcept -> float
  {
    return SDL_GetWindowBrightness(get());
  }

  /**
   * \brief Returns the opacity of the window.
   *
   * \return the opacity of the window, in the range [0, 1].
   *
   * \since 3.0.0
   */
  [[nodiscard]] auto opacity() const noexcept -> float
  {
    float opacity{1};
    SDL_GetWindowOpacity(get(), &opacity);
    return opacity;
  }

  /**
   * \brief Returns the x-coordinate of the window position.
   *
   * \return the x-coordinate of the window position.
   *
   * \since 3.0.0
   */
  [[nodiscard]] auto x() const noexcept -> int
  {
    int x{};
    SDL_GetWindowPosition(get(), &x, nullptr);
    return x;
  }

  /**
   * \brief Returns the y-coordinate of the window position.
   *
   * \return the y-coordinate of the window position.
   *
   * \since 3.0.0
   */
  [[nodiscard]] auto y() const noexcept -> int
  {
    int y{};
    SDL_GetWindowPosition(get(), nullptr, &y);
    return y;
  }

  /**
   * \brief Returns a numerical ID of the window.
   *
   * \return a numerical ID of the window.
   *
   * \since 3.0.0
   */
  [[nodiscard]] auto id() const noexcept -> u32
  {
    return SDL_GetWindowID(get());
  }

  /**
   * \brief Returns the display index associated with the window.
   *
   * \return the display index associated with the window; `std::nullopt` if the
   * display index cannot be obtained.
   *
   * \since 3.1.0
   */
  [[nodiscard]] auto display_index() const noexcept -> std::optional<int>
  {
    const auto index = SDL_GetWindowDisplayIndex(get());
    if (index != -1) {
      return index;
    } else {
      return std::nullopt;
    }
  }

  /**
   * \brief Returns the current position of the window.
   *
   * \note Windows are centered by default.
   *
   * \return the current position of the window.
   *
   * \since 3.0.0
   */
  [[nodiscard]] auto position() const noexcept -> ipoint
  {
    int x{};
    int y{};
    SDL_GetWindowPosition(get(), &x, &y);
    return {x, y};
  }

  /**
   * \brief Returns the minimum size of the window.
   *
   * \return the minimum size of the window.
   *
   * \since 3.0.0
   */
  [[nodiscard]] auto min_size() const noexcept -> iarea
  {
    int width{};
    int height{};
    SDL_GetWindowMinimumSize(get(), &width, &height);
    return {width, height};
  }

  /**
   * \brief Returns the maximum size of the window.
   *
   * \return the maximum size of the window.
   *
   * \since 3.0.0
   */
  [[nodiscard]] auto max_size() const noexcept -> iarea
  {
    int width{};
    int height{};
    SDL_GetWindowMaximumSize(get(), &width, &height);
    return {width, height};
  }

  /**
   * \brief Returns the current width of the window.
   *
   * \return the current width of the window.
   *
   * \since 3.0.0
   */
  [[nodiscard]] auto width() const noexcept -> int
  {
    int width{};
    SDL_GetWindowSize(get(), &width, nullptr);
    return width;
  }

  /**
   * \brief Returns the current height of the window.
   *
   * \return the current height of the window.
   *
   * \since 3.0.0
   */
  [[nodiscard]] auto height() const noexcept -> int
  {
    int height{};
    SDL_GetWindowSize(get(), nullptr, &height);
    return height;
  }

  /**
   * \brief Returns the current size of the window.
   *
   * \note Calling this function is slightly faster than calling both `width`
   * and `height` to obtain the window size.
   *
   * \return the size of the window.
   *
   * \since 5.0.0
   */
  [[nodiscard]] auto size() const noexcept -> iarea
  {
    iarea size{};
    SDL_GetWindowSize(get(), &size.width, &size.height);
    return size;
  }

  /**
   * \brief Indicates whether or not a flag is set.
   *
   * \details Some of the use cases of this method can be replaced by more
   * explicit methods, e.g. `is_fullscreen()` instead of
   * `check_flag(SDL_WINDOW_FULLSCREEN)`.
   *
   * \param flag the flag that will be tested.
   *
   * \return `true` if the flag is set; `false` otherwise.
   *
   * \since 4.0.0
   */
  [[nodiscard]] auto check_flag(const SDL_WindowFlags flag) const noexcept
      -> bool
  {
    return static_cast<bool>(flags() & flag);
  }

  /**
   * \brief Returns a mask that represents the flags associated with the window.
   *
   * \details You can check the returned mask using the `SDL_WindowFlags` enum.
   *
   * \return a mask that represents the flags associated with the window.
   *
   * \see `SDL_WindowFlags`
   *
   * \since 4.0.0
   */
  [[nodiscard]] auto flags() const noexcept -> u32
  {
    return SDL_GetWindowFlags(get());
  }

  /**
   * \brief Returns the pixel format of the window.
   *
   * \return the pixel format used by the window.
   *
   * \since 3.0.0
   */
  [[nodiscard]] auto get_pixel_format() const noexcept -> pixel_format
  {
    return static_cast<pixel_format>(SDL_GetWindowPixelFormat(get()));
  }

  /**
   * \brief Returns a handle to the window framebuffer surface.
   *
   * \warning It is not possible use the framebuffer surface with the 3D or 2D
   * rendering APIs.
   *
   * \return a handle to the window surface, might not contain a valid surface
   * pointer.
   *
   * \since 5.0.0
   */
  [[nodiscard]] auto get_surface() noexcept -> surface_handle
  {
    return surface_handle{SDL_GetWindowSurface(get())};
  }

  /**
   * \brief Returns the title of the window.
   *
   * \return the title of the window.
   *
   * \since 3.0.0
   */
  [[nodiscard]] auto title() const -> std::string
  {
    return SDL_GetWindowTitle(get());
  }

  /**
   * \brief Converts to `SDL_Window*`.
   *
   * \return a pointer to the associated SDL window.
   *
   * \since 3.0.0
   */
  [[nodiscard]] explicit operator SDL_Window*() noexcept
  {
    return m_window.get();
  }

  /**
   * \brief Converts to `const SDL_Window*`.
   *
   * \return a pointer to the associated SDL window.
   *
   * \since 3.0.0
   */
  [[nodiscard]] explicit operator const SDL_Window*() const noexcept
  {
    return m_window.get();
  }

  /**
   * \brief Indicates whether or not the handle holds a non-null pointer.
   *
   * \note This function is only available for window handles.
   *
   * \warning It's undefined behaviour to invoke other member functions that
   * use the internal pointer if this function returns `false`.
   *
   * \return `true` if the handle holds a non-null pointer; `false` otherwise.
   *
   * \since 5.0.0
   */
  explicit operator bool() const noexcept requires isHandle
  {
    return m_window != nullptr;
  }

  /**
   * \brief Returns a pointer to the associated SDL window.
   *
   * \warning Don't claim ownership of the returned pointer.
   *
   * \return a pointer to the associated SDL window.
   *
   * \since 4.0.0
   */
  [[nodiscard]] auto get() const noexcept -> SDL_Window*
  {
    return std::to_address(m_window);
  }

  /**
   * \brief Returns the default size of a window.
   *
   * \note This function is only available for owning windows.
   *
   * \return the default size of a window.
   *
   * \since 5.0.0
   */
  [[nodiscard]] constexpr static auto default_size() -> iarea requires isOwner
  {
    return {800, 600};
  }

 private:
  struct deleter final
  {
    void operator()(SDL_Window* window) noexcept
    {
      SDL_DestroyWindow(window);
    }
  };

  using rep_t = std::conditional_t<T::value,
                                   std::unique_ptr<SDL_Window, deleter>,
                                   SDL_Window*>;

  rep_t m_window;
};

/**
 * \typedef window
 *
 * \brief Represents an owning window.
 *
 * \since 5.0.0
 */
using window = basic_window<std::true_type>;

/**
 * \typedef window_handle
 *
 * \brief Represents a non-owning window.
 *
 * \since 5.0.0
 */
using window_handle = basic_window<std::false_type>;

/**
 * \brief Returns a textual representation of a window.
 *
 * \param window the window that will be converted.
 *
 * \return a textual representation of the window.
 *
 * \since 5.0.0
 */
template <typename T>
[[nodiscard]] auto to_string(const basic_window<T>& window) -> std::string
{
  using detail::to_string;
  return "[window | ptr: " + detail::address_of(window.get()) +
         ", width: " + to_string(window.width()).value() +
         ", height: " + to_string(window.height()).value() + "]";
}

/**
 * \brief Prints a textual representation of a window.
 *
 * \param stream the stream that will be used.
 * \param window the window that will be printed.
 *
 * \return the used stream.
 *
 * \since 5.0.0
 */
template <typename T>
auto operator<<(std::ostream& stream, const basic_window<T>& window)
    -> std::ostream&
{
  stream << to_string(window);
  return stream;
}

/// \}

}  // namespace cen

#endif  // CENTURION_WINDOW_HEADER<|MERGE_RESOLUTION|>--- conflicted
+++ resolved
@@ -28,7 +28,7 @@
 #include <SDL_render.h>
 #include <SDL_video.h>
 
-#include <memory>       // unique_ptr, to_address
+#include <memory>       // unique_ptr
 #include <ostream>      // ostream
 #include <string>       // string
 #include <type_traits>  // conditional_t, true_type, false_type, enable_if_t
@@ -74,40 +74,30 @@
 template <typename T>
 class basic_window final
 {
-  using owning_window = basic_window<std::true_type>;
-  inline constexpr static bool isOwner = detail::is_owning<T>();
-  inline constexpr static bool isHandle = !isOwner;
+  using owner_t = basic_window<std::true_type>;
 
  public:
   /**
    * \brief Creates a window from a pointer to an SDL window.
    *
+   * \note If you're creating a `window` instance, then ownership of the pointer
+   * is claimed. Furthermore, if you're creating a `window_handle`, ownership is
+   * *not* claimed.
+   *
    * \param window a pointer to the associated SDL window. Ownership of this
-   * pointer is claimed.
-   *
-   * \throws exception if the supplied pointer is null.
-   *
-   * \since 6.0.0
-   */
-  explicit basic_window(owner<SDL_Window*> window) requires isOwner
+   * pointer is claimed if the window is owning.
+   *
+   * \since 5.0.0
+   */
+  explicit basic_window(SDL_Window* window) noexcept(!detail::is_owning<T>())
       : m_window{window}
   {
-    if (!m_window) {
-      throw exception{"Cannot create window from null pointer!"};
+    if constexpr (detail::is_owning<T>()) {
+      if (!m_window) {
+        throw exception{"Cannot create window from null pointer!"};
+      }
     }
   }
-
-  /**
-   * \brief Creates a window from a pointer to an SDL window.
-   *
-   * \param window a pointer to the associated SDL window. Ownership of this
-   * pointer is *not* claimed.
-   *
-   * \since 5.0.0
-   */
-  explicit basic_window(SDL_Window* window) noexcept requires isHandle
-      : m_window{window}
-  {}
 
   /**
    * \brief Creates an owning window with the specified title and size.
@@ -123,14 +113,9 @@
    *
    * \since 3.0.0
    */
-<<<<<<< HEAD
-  explicit basic_window(nn_czstring title,
-                        const iarea& size = default_size()) requires isOwner
-=======
   template <typename U = T, detail::is_owner<U> = true>
   explicit basic_window(not_null<czstring> title,
                         const iarea& size = default_size())
->>>>>>> 2758b8dc
   {
     if ((size.width < 1) || (size.height < 1)) {
       throw exception{"Invalid width or height!"};
@@ -157,7 +142,8 @@
    *
    * \since 3.0.0
    */
-  basic_window() requires isOwner : basic_window{"Centurion window"}
+  template <typename U = T, detail::is_owner<U> = true>
+  basic_window() : basic_window{"Centurion window"}
   {}
 
   /**
@@ -167,13 +153,9 @@
    *
    * \since 5.0.0
    */
-  explicit basic_window(const owning_window& window) noexcept requires isHandle
-      : m_window{window.get()}
+  template <typename U = T, detail::is_handle<U> = true>
+  explicit basic_window(const owner_t& window) noexcept : m_window{window.get()}
   {}
-
-  basic_window(basic_window&&) noexcept = default;
-
-  auto operator=(basic_window&&) noexcept -> basic_window& = default;
 
   /**
    * \brief Makes the window visible.
@@ -258,7 +240,7 @@
    *
    * \since 3.0.0
    */
-  void set_fullscreen(const bool fullscreen) noexcept
+  void set_fullscreen(bool fullscreen) noexcept
   {
     const auto flag = static_cast<unsigned>(SDL_WINDOW_FULLSCREEN);
     SDL_SetWindowFullscreen(get(), fullscreen ? flag : 0);
@@ -278,7 +260,7 @@
    *
    * \since 4.0.0
    */
-  void set_fullscreen_desktop(const bool fullscreen) noexcept
+  void set_fullscreen_desktop(bool fullscreen) noexcept
   {
     const auto flag = static_cast<unsigned>(SDL_WINDOW_FULLSCREEN_DESKTOP);
     SDL_SetWindowFullscreen(get(), fullscreen ? flag : 0);
@@ -294,7 +276,7 @@
    *
    * \since 3.0.0
    */
-  void set_decorated(const bool decorated) noexcept
+  void set_decorated(bool decorated) noexcept
   {
     SDL_SetWindowBordered(get(), detail::convert_bool(decorated));
   }
@@ -307,7 +289,7 @@
    *
    * \since 3.0.0
    */
-  void set_resizable(const bool resizable) noexcept
+  void set_resizable(bool resizable) noexcept
   {
     SDL_SetWindowResizable(get(), detail::convert_bool(resizable));
   }
@@ -321,7 +303,7 @@
    *
    * \since 3.0.0
    */
-  void set_width(const int width) noexcept
+  void set_width(int width) noexcept
   {
     SDL_SetWindowSize(get(), detail::max(width, 1), height());
   }
@@ -335,7 +317,7 @@
    *
    * \since 3.0.0
    */
-  void set_height(const int height) noexcept
+  void set_height(int height) noexcept
   {
     SDL_SetWindowSize(get(), width(), detail::max(height, 1));
   }
@@ -391,7 +373,7 @@
    *
    * \since 3.0.0
    */
-  void set_opacity(const float opacity) noexcept
+  void set_opacity(float opacity) noexcept
   {
     SDL_SetWindowOpacity(get(), opacity);
   }
@@ -453,7 +435,7 @@
    *
    * \since 3.0.0
    */
-  void set_grab_mouse(const bool grabMouse) noexcept
+  void set_grab_mouse(bool grabMouse) noexcept
   {
     SDL_SetWindowGrab(get(), detail::convert_bool(grabMouse));
   }
@@ -471,7 +453,7 @@
    *
    * \since 3.0.0
    */
-  void set_brightness(const float brightness) noexcept
+  void set_brightness(float brightness) noexcept
   {
     if (is_fullscreen()) {
       SDL_SetWindowBrightness(get(), std::clamp(brightness, 0.0f, 1.0f));
@@ -491,7 +473,7 @@
    *
    * \since 5.0.0
    */
-  static void set_capturing_mouse(const bool capturingMouse) noexcept
+  static void set_capturing_mouse(bool capturingMouse) noexcept
   {
     SDL_CaptureMouse(detail::convert_bool(capturingMouse));
   }
@@ -880,8 +862,7 @@
    *
    * \since 4.0.0
    */
-  [[nodiscard]] auto check_flag(const SDL_WindowFlags flag) const noexcept
-      -> bool
+  [[nodiscard]] auto check_flag(SDL_WindowFlags flag) const noexcept -> bool
   {
     return static_cast<bool>(flags() & flag);
   }
@@ -978,7 +959,8 @@
    *
    * \since 5.0.0
    */
-  explicit operator bool() const noexcept requires isHandle
+  template <typename U = T, detail::is_handle<U> = true>
+  explicit operator bool() const noexcept
   {
     return m_window != nullptr;
   }
@@ -994,7 +976,11 @@
    */
   [[nodiscard]] auto get() const noexcept -> SDL_Window*
   {
-    return std::to_address(m_window);
+    if constexpr (detail::is_owning<T>()) {
+      return m_window.get();
+    } else {
+      return m_window;
+    }
   }
 
   /**
@@ -1006,7 +992,8 @@
    *
    * \since 5.0.0
    */
-  [[nodiscard]] constexpr static auto default_size() -> iarea requires isOwner
+  template <typename U = T, detail::is_owner<U> = true>
+  [[nodiscard]] constexpr static auto default_size() -> iarea
   {
     return {800, 600};
   }
