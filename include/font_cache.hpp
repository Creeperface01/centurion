/*
 * MIT License
 *
 * Copyright (c) 2019-2021 Albin Johansson
 *
 * Permission is hereby granted, free of charge, to any person obtaining a copy
 * of this software and associated documentation files (the "Software"), to deal
 * in the Software without restriction, including without limitation the rights
 * to use, copy, modify, merge, publish, distribute, sublicense, and/or sell
 * copies of the Software, and to permit persons to whom the Software is
 * furnished to do so, subject to the following conditions:
 *
 * The above copyright notice and this permission notice shall be included in
 * all copies or substantial portions of the Software.
 *
 * THE SOFTWARE IS PROVIDED "AS IS", WITHOUT WARRANTY OF ANY KIND, EXPRESS OR
 * IMPLIED, INCLUDING BUT NOT LIMITED TO THE WARRANTIES OF MERCHANTABILITY,
 * FITNESS FOR A PARTICULAR PURPOSE AND NONINFRINGEMENT. IN NO EVENT SHALL THE
 * AUTHORS OR COPYRIGHT HOLDERS BE LIABLE FOR ANY CLAIM, DAMAGES OR OTHER
 * LIABILITY, WHETHER IN AN ACTION OF CONTRACT, TORT OR OTHERWISE, ARISING FROM,
 * OUT OF OR IN CONNECTION WITH THE SOFTWARE OR THE USE OR OTHER DEALINGS IN THE
 * SOFTWARE.
 */

#ifndef CENTURION_FONT_CACHE_HEADER
#define CENTURION_FONT_CACHE_HEADER

#include <SDL_ttf.h>

<<<<<<< HEAD
#include <memory>
#include <unordered_map>
#include <utility>
=======
#include <unordered_map>  // unordered_map
#include <utility>        // move, forward
>>>>>>> 2758b8dc

#include "centurion_api.hpp"
#include "czstring.hpp"
#include "font.hpp"
#include "not_null.hpp"
#include "surface.hpp"
#include "texture.hpp"
#include "unicode_string.hpp"

#ifdef CENTURION_USE_PRAGMA_ONCE
#pragma once
#endif  // CENTURION_USE_PRAGMA_ONCE

namespace cen {

/**
 * \class font_cache
 *
 * \ingroup graphics
 *
 * \brief Provides an API that enables efficient font rendering.
 *
 * \details This class provides two different optimizations.
 *
 * This class can be used to cache glyph textures that can subsequently be used
 * to render strings by simply looking up the individual glyphs and rendering
 * existing textures. It should be noted that the glyph-based rendering will
 * not feature accurate kerning. However, this might not be noticeable and/or
 * worth the performance boost. This type of rendering is *very* efficient for
 * rendering pieces of text that frequently changes, since other approaches
 * would require dynamic allocation and de-allocation for every new rendered
 * string.
 *
 * Furthermore, it's possible to cache full strings and associate them with a
 * user-provided identifier. Using this approach, the strings will be rendered
 * using accurate kerning. The problem is, as you might guess, is that it's hard
 * to know the exact strings you will render at compile-time. Use this option
 * if you know that you're going to render some specific string a lot.
 *
 * \since 5.0.0
 *
 * \headerfile font_cache.hpp
 */
class font_cache final
{
 public:
  using id_type = std::size_t;

  /**
   * \struct glyph_data
   *
   * \brief Simple aggregate that contains a texture and metrics for a glyph.
   *
   * \since 5.0.0
   *
   * \headerfile font_cache.hpp
   */
  struct glyph_data final
  {
    texture cached;         ///< The cached texture.
    glyph_metrics metrics;  ///< The metrics of the glyph.
  };

  /**
   * \brief Creates an empty font cache instance.
   *
   * \note You have to explicitly state what glyphs that you want to be cached.
   *
   * \param font the font that will be used.
   *
   * \since 5.0.0
   */
  explicit font_cache(font&& font) noexcept : m_font{std::move(font)}
  {}

  /**
   * \brief Creates an empty font cache, and creates the associated font
   * in-place.
   *
   * \note This constructor throws whatever exceptions that the `font`
   * constructor might throw.
   *
   * \tparam Args the types of the arguments forwarded to the font constructor.
   *
   * \param args the arguments that will be forwarded to the font constructor.
   *
   * \since 5.0.0
   */
  template <typename... Args>
  explicit font_cache(Args&&... args) : m_font{std::forward<Args>(args)...}
  {}

  /// \name String caching
  /// \brief Methods related to caching strings as textures.
  /// \{

  /**
   * \brief Caches the supplied string by rendering it to a texture.
   *
   * \details This function respects the kerning of the font. Any previous
   * cached string associated with the supplied ID will be overwritten.
   *
   * \tparam Renderer the type of the renderer that will be used.
   *
   * \param id the identifier that will be associated with the texture.
   * \param string the string that will be cached.
   * \param renderer the renderer that will be used to create the string
   * texture.
   *
   * \see `basic_renderer::render_blended_utf8`
   *
   * \since 5.0.0
   */
  template <typename Renderer>
  void store_blended_utf8(const id_type id,
                          not_null<czstring> string,
                          Renderer& renderer)
  {
    store(id, renderer.render_blended_utf8(string, get_font()));
  }

  /**
   * \brief Caches the supplied string by rendering it to a texture.
   *
   * \details This function respects the kerning of the font. Any previous
   * cached string associated with the supplied ID will be overwritten.
   *
   * \tparam Renderer the type of the renderer that will be used.
   *
   * \param id the identifier that will be associated with the texture.
   * \param string the string that will be cached.
   * \param renderer the renderer that will be used to create the string
   * texture.
   * \param wrap the width in pixels after which the text will be wrapped.
   *
   * \see `basic_renderer::render_blended_wrapped_utf8`
   *
   * \since 5.0.0
   */
  template <typename Renderer>
  void store_blended_wrapped_utf8(const id_type id,
                                  not_null<czstring> string,
                                  Renderer& renderer,
                                  const u32 wrap)
  {
    store(id, renderer.render_blended_wrapped_utf8(string, get_font(), wrap));
  }

  /**
   * \brief Caches the supplied string by rendering it to a texture.
   *
   * \details This function respects the kerning of the font. Any previous
   * cached string associated with the supplied ID will be overwritten.
   *
   * \tparam Renderer the type of the renderer that will be used.
   *
   * \param id the identifier that will be associated with the texture.
   * \param string the string that will be cached.
   * \param renderer the renderer that will be used to create the string
   * texture.
   * \param background the color used for the background box.
   *
   * \see `basic_renderer::render_shaded_utf8`
   *
   * \since 5.0.0
   */
  template <typename Renderer>
  void store_shaded_utf8(const id_type id,
                         not_null<czstring> string,
                         Renderer& renderer,
                         const color& background)
  {
    store(id, renderer.render_shaded_utf8(string, get_font(), background));
  }

  /**
   * \brief Caches the supplied string by rendering it to a texture.
   *
   * \details This function respects the kerning of the font. Any previous
   * cached string associated with the supplied ID will be overwritten.
   *
   * \tparam Renderer the type of the renderer that will be used.
   *
   * \param id the identifier that will be associated with the texture.
   * \param string the string that will be cached.
   * \param renderer the renderer that will be used to create the string
   * texture.
   *
   * \see `basic_renderer::render_solid_utf8`
   *
   * \since 5.0.0
   */
  template <typename Renderer>
  void store_solid_utf8(const id_type id,
                        not_null<czstring> string,
                        Renderer& renderer)
  {
    store(id, renderer.render_solid_utf8(string, get_font()));
  }

  /**
   * \brief Caches the supplied string by rendering it to a texture.
   *
   * \details This function respects the kerning of the font. Any previous
   * cached string associated with the supplied ID will be overwritten.
   *
   * \tparam Renderer the type of the renderer that will be used.
   *
   * \param id the identifier that will be associated with the texture.
   * \param string the string that will be cached.
   * \param renderer the renderer that will be used to create the string
   * texture.
   *
   * \see `basic_renderer::render_blended_latin1`
   *
   * \since 5.0.0
   */
  template <typename Renderer>
  void store_blended_latin1(const id_type id,
                            not_null<czstring> string,
                            Renderer& renderer)
  {
    store(id, renderer.render_blended_latin1(string, get_font()));
  }

  /**
   * \brief Caches the supplied string by rendering it to a texture.
   *
   * \details This function respects the kerning of the font. Any previous
   * cached string associated with the supplied ID will be overwritten.
   *
   * \tparam Renderer the type of the renderer that will be used.
   *
   * \param id the identifier that will be associated with the texture.
   * \param string the string that will be cached.
   * \param renderer the renderer that will be used to create the string
   * texture.
   * \param wrap the width in pixels after which the text will be wrapped.
   *
   * \see `basic_renderer::render_blended_wrapped_latin1`
   *
   * \since 5.0.0
   */
  template <typename Renderer>
  void store_blended_wrapped_latin1(const id_type id,
                                    not_null<czstring> string,
                                    Renderer& renderer,
                                    const u32 wrap)
  {
    store(id, renderer.render_blended_wrapped_latin1(string, get_font(), wrap));
  }

  /**
   * \brief Caches the supplied string by rendering it to a texture.
   *
   * \details This function respects the kerning of the font. Any previous
   * cached string associated with the supplied ID will be overwritten.
   *
   * \tparam Renderer the type of the renderer that will be used.
   *
   * \param id the identifier that will be associated with the texture.
   * \param string the string that will be cached.
   * \param renderer the renderer that will be used to create the string
   * texture.
   * \param background the color used for the background box.
   *
   * \see `basic_renderer::render_shaded_latin1`
   *
   * \since 5.0.0
   */
  template <typename Renderer>
  void store_shaded_latin1(const id_type id,
                           not_null<czstring> string,
                           Renderer& renderer,
                           const color& background)
  {
    store(id, renderer.render_shaded_latin1(string, get_font(), background));
  }

  /**
   * \brief Caches the supplied string by rendering it to a texture.
   *
   * \details This function respects the kerning of the font. Any previous
   * cached string associated with the supplied ID will be overwritten.
   *
   * \tparam Renderer the type of the renderer that will be used.
   *
   * \param id the identifier that will be associated with the texture.
   * \param string the string that will be cached.
   * \param renderer the renderer that will be used to create the string
   * texture.
   *
   * \see `basic_renderer::render_solid_latin1`
   *
   * \since 5.0.0
   */
  template <typename Renderer>
  void store_solid_latin1(const id_type id,
                          not_null<czstring> string,
                          Renderer& renderer)
  {
    store(id, renderer.render_solid_latin1(string, get_font()));
  }

  /**
   * \brief Caches the supplied string by rendering it to a texture.
   *
   * \details This function respects the kerning of the font. Any previous
   * cached string associated with the supplied ID will be overwritten.
   *
   * \tparam Renderer the type of the renderer that will be used.
   *
   * \param id the identifier that will be associated with the texture.
   * \param string the string that will be cached.
   * \param renderer the renderer that will be used to create the string
   * texture.
   *
   * \see `basic_renderer::render_blended_unicode`
   *
   * \since 5.0.0
   */
  template <typename Renderer>
  void store_blended_unicode(const id_type id,
                             const unicode_string& string,
                             Renderer& renderer)
  {
    store(id, renderer.render_blended_unicode(string, get_font()));
  }

  /**
   * \brief Caches the supplied string by rendering it to a texture.
   *
   * \details This function respects the kerning of the font. Any previous
   * cached string associated with the supplied ID will be overwritten.
   *
   * \tparam Renderer the type of the renderer that will be used.
   *
   * \param id the identifier that will be associated with the texture.
   * \param string the string that will be cached.
   * \param renderer the renderer that will be used to create the string
   * texture.
   * \param wrap the width in pixels after which the text will be wrapped.
   *
   * \see `basic_renderer::render_blended_wrapped_unicode`
   *
   * \since 5.0.0
   */
  template <typename Renderer>
  void store_blended_wrapped_unicode(const id_type id,
                                     const unicode_string& string,
                                     Renderer& renderer,
                                     const u32 wrap)
  {
    store(id,
          renderer.render_blended_wrapped_unicode(string, get_font(), wrap));
  }

  /**
   * \brief Caches the supplied string by rendering it to a texture.
   *
   * \details This function respects the kerning of the font. Any previous
   * cached string associated with the supplied ID will be overwritten.
   *
   * \tparam Renderer the type of the renderer that will be used.
   *
   * \param id the identifier that will be associated with the texture.
   * \param string the string that will be cached.
   * \param renderer the renderer that will be used to create the string
   * texture.
   * \param background the color used for the background box.
   *
   * \see `basic_renderer::render_shaded_unicode`
   *
   * \since 5.0.0
   */
  template <typename Renderer>
  void store_shaded_unicode(const id_type id,
                            const unicode_string& string,
                            Renderer& renderer,
                            const color& background)
  {
    store(id, renderer.render_shaded_unicode(string, get_font(), background));
  }

  /**
   * \brief Caches the supplied string by rendering it to a texture.
   *
   * \details This function respects the kerning of the font. Any previous
   * cached string associated with the supplied ID will be overwritten.
   *
   * \tparam Renderer the type of the renderer that will be used.
   *
   * \param id the identifier that will be associated with the texture.
   * \param string the string that will be cached.
   * \param renderer the renderer that will be used to create the string
   * texture.
   *
   * \see `basic_renderer::render_solid_unicode`
   *
   * \since 5.0.0
   */
  template <typename Renderer>
  void store_solid_unicode(const id_type id,
                           const unicode_string& string,
                           Renderer& renderer)
  {
    store(id, renderer.render_solid_unicode(string, get_font()));
  }

  /**
   * \brief Indicates whether or not there is a cached string texture associated
   * with the specified key.
   *
   * \param id the key that will be checked.
   *
   * \return `true` if there is a cached texture associated with the key;
   * `false` otherwise.
   *
   * \since 5.0.0
   */
  [[nodiscard]] auto has_stored(const id_type id) const noexcept -> bool
  {
    return m_strings.find(id) != m_strings.end();
  }

  /**
   * \brief Returns the cached texture associated with the specified ID.
   *
   * \pre `id` **must** be associated with a cached string texture.
   *
   * \param id the key of the cached texture to obtain.
   *
   * \return the cached texture associated with the key.
   *
   * \since 5.0.0
   */
  [[nodiscard]] auto get_stored(const id_type id) const -> const texture&
  {
    return m_strings.at(id);
  }

  /**
   * \brief Returns a pointer to the texture associated with the specified key.
   *
   * \note The returned pointer is not suitable for storing for longer than
   * absolutely necessary, as it might get invalidated by modifications of
   * the font cache.
   *
   * \param id the key of the desired texture.
   *
   * \return a pointer to the texture associated with the specified key;
   * `nullptr` if no texture is found.
   *
   * \since 5.0.0
   */
  [[nodiscard]] auto try_get_stored(const id_type id) const noexcept
      -> const texture*
  {
    const auto iterator = m_strings.find(id);
    if (iterator != m_strings.end()) {
      return &iterator->second;
    } else {
      return nullptr;
    }
  }

  /// \}  // end of string caching

  /// \name Glyph caching
  /// \brief Methods related to cached Unicode glyph textures.
  /// \{

  /**
   * \brief Adds a glyph to the font cache.
   *
   * \details This method has no effect if the supplied glyph isn't provided
   * by the associated font, or if the supplied glyph has already been cached.
   *
   * \tparam Renderer the type of the renderer.
   *
   * \param renderer the renderer that will be used to create the glyph texture.
   * \param glyph the glyph that will be cached.
   *
   * \since 5.0.0
   */
  template <typename Renderer>
  void add_glyph(Renderer& renderer, const unicode glyph)
  {
    if (has(glyph) || !m_font.is_glyph_provided(glyph)) {
      return;
    }

    m_glyphs.emplace(glyph,
                     glyph_data{create_glyph_texture(renderer, glyph),
                                m_font.get_metrics(glyph).value()});
  }

  /**
   * \brief Caches the glyphs in the specified range.
   *
   * \details The range is interpreted as [min, max), i.e. the the `min`
   * value is included, and `max` is excluded.
   *
   * \remark For an overview of the various Unicode blocks, see <a
   * href="https://unicode-table.com/en/blocks/">this</a>.
   *
   * \tparam Renderer the type of the renderer.
   *
   * \param renderer the renderer that will be used to create the glyph
   * textures.
   * \param begin the first glyph that will be included.
   * \param end the "end" glyph in the range, will not be included.
   *
   * \since 5.0.0
   */
  template <typename Renderer>
  void add_range(Renderer& renderer, const unicode begin, const unicode end)
  {
    for (auto ch = begin; ch < end; ++ch) {
      add_glyph(renderer, ch);
    }
  }

  /**
   * \brief Attempts to cache all printable basic latin characters.
   *
   * \details The basic latin set provides the most common characters, such as
   * upper- and lower-case latin letters, numbers and symbols. This method
   * might throw if something goes wrong when creating the textures.
   *
   * \tparam Renderer the type of the renderer.
   *
   * \param renderer the renderer that will be used to create the glyph
   * textures.
   *
   * \since 5.0.0
   */
  template <typename Renderer>
  void add_basic_latin(Renderer& renderer)
  {
    // https://unicode-table.com/en/blocks/basic-latin/
    add_range(renderer, 0x20, 0x7F);
  }

  /**
   * \brief Attempts to cache all printable Latin-1 supplement characters.
   *
   * \tparam Renderer the type of the renderer.
   *
   * \param renderer the renderer that will be used to create the glyph
   * textures.
   *
   * \since 5.0.0
   */
  template <typename Renderer>
  void add_latin1_supplement(Renderer& renderer)
  {
    // https://unicode-table.com/en/blocks/latin-1-supplement/
    add_range(renderer, 0xA0, 0x100);
  }

  /**
   * \brief Attempts to cache all printable Latin-1 characters.
   *
   * \note This method is effectively equivalent to calling both
   * `add_basic_latin` and `add_latin1_supplement`.
   *
   * \tparam Renderer the type of the renderer.
   *
   * \param renderer the renderer that will be used to create the glyph
   * textures.
   *
   * \since 5.0.0
   */
  template <typename Renderer>
  void add_latin1(Renderer& renderer)
  {
    add_basic_latin(renderer);
    add_latin1_supplement(renderer);
  }

  /**
   * \brief Indicates whether or not the specified glyph has been cached.
   *
   * \param glyph the glyph to check.
   *
   * \return `true` if the specified glyph has been cached; `false` otherwise.
   *
   * \since 5.0.0
   */
  [[nodiscard]] auto has(const unicode glyph) const noexcept -> bool
  {
    return m_glyphs.count(glyph);
  }

  /**
   * \brief Returns the data associated with the specified glyph.
   *
   * \pre `glyph` **must** have been previously cached.
   *
   * \param glyph the desired glyph to lookup the data for.
   *
   * \return the cached texture and metrics associated with the glyph.
   *
   * \since 5.0.0
   */
  [[nodiscard]] auto at(const unicode glyph) const -> const glyph_data&
  {
    return m_glyphs.at(glyph);
  }

  /**
   * \brief Returns the data associated with the specified glyph.
   *
   * \note This function is equivalent to calling `at`.
   *
   * \pre `glyph` **must** have been previously cached.
   *
   * \param glyph the desired glyph to lookup the data for.
   *
   * \return the cached texture and metrics associated with the glyph.
   *
   * \since 5.0.0
   */
  [[nodiscard]] auto operator[](unicode glyph) const -> const glyph_data&
  {
    return at(glyph);
  }

  ///\}  // end of glyph caching

  /**
   * \brief Returns the font used by the cache.
   *
   * \return a reference to the internal font.
   *
   * \since 5.0.0
   */
  [[nodiscard]] auto get_font() noexcept -> font&
  {
    return m_font;
  }

  /**
   * \copydoc get_font
   */
  [[nodiscard]] auto get_font() const noexcept -> const font&
  {
    return m_font;
  }

 private:
  font m_font;
  std::unordered_map<unicode, glyph_data> m_glyphs;
  std::unordered_map<id_type, texture> m_strings;

  /**
   * \brief Creates and returns a texture for the specified glyph.
   *
   * \details The glyph is rendered with `TTF_RenderGlyph_Blended`.
   *
   * \param renderer the renderer that will be used.
   * \param glyph the Unicode glyph that will be rendered.
   *
   * \return a texture that represents the specified glyph.
   *
   * \since 5.0.0
   */
  template <typename Renderer>
  [[nodiscard]] auto create_glyph_texture(Renderer& renderer,
                                          const unicode glyph) -> texture
  {
    const surface surf{
        TTF_RenderGlyph_Blended(m_font.get(),
                                glyph,
                                static_cast<SDL_Color>(renderer.get_color()))};
    return texture{renderer, surf};
  }

  void store(const id_type id, texture&& texture)
  {
    if (const auto it = m_strings.find(id); it != m_strings.end()) {
      m_strings.erase(it);
    }
    m_strings.emplace(id, std::move(texture));
  }
};

}  // namespace cen

#endif  // CENTURION_FONT_CACHE_HEADER<|MERGE_RESOLUTION|>--- conflicted
+++ resolved
@@ -27,14 +27,8 @@
 
 #include <SDL_ttf.h>
 
-<<<<<<< HEAD
-#include <memory>
-#include <unordered_map>
-#include <utility>
-=======
 #include <unordered_map>  // unordered_map
 #include <utility>        // move, forward
->>>>>>> 2758b8dc
 
 #include "centurion_api.hpp"
 #include "czstring.hpp"
