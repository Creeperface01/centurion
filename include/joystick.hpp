/*
 * MIT License
 *
 * Copyright (c) 2019-2020 Albin Johansson
 *
 * Permission is hereby granted, free of charge, to any person obtaining a copy
 * of this software and associated documentation files (the "Software"), to deal
 * in the Software without restriction, including without limitation the rights
 * to use, copy, modify, merge, publish, distribute, sublicense, and/or sell
 * copies of the Software, and to permit persons to whom the Software is
 * furnished to do so, subject to the following conditions:
 *
 * The above copyright notice and this permission notice shall be included in
 * all copies or substantial portions of the Software.
 *
 * THE SOFTWARE IS PROVIDED "AS IS", WITHOUT WARRANTY OF ANY KIND, EXPRESS OR
 * IMPLIED, INCLUDING BUT NOT LIMITED TO THE WARRANTIES OF MERCHANTABILITY,
 * FITNESS FOR A PARTICULAR PURPOSE AND NONINFRINGEMENT. IN NO EVENT SHALL THE
 * AUTHORS OR COPYRIGHT HOLDERS BE LIABLE FOR ANY CLAIM, DAMAGES OR OTHER
 * LIABILITY, WHETHER IN AN ACTION OF CONTRACT, TORT OR OTHERWISE, ARISING FROM,
 * OUT OF OR IN CONNECTION WITH THE SOFTWARE OR THE USE OR OTHER DEALINGS IN THE
 * SOFTWARE.
 */

/**
 * @file joystick.hpp
 *
 * @ingroup input
 *
 * @brief Provides the `joystick` class.
 *
 * @author Albin Johansson
 *
 * @copyright MIT License
 *
 * @date 2019-2020
 */

#ifndef CENTURION_JOYSTICK_HEADER
#define CENTURION_JOYSTICK_HEADER

#include <SDL_joystick.h>

#include <memory>
#include <type_traits>

#include "basic_joystick.hpp"
#include "button_state.hpp"
#include "centurion_api.hpp"
#include "centurion_types.hpp"
#include "centurion_utils.hpp"

#ifdef CENTURION_USE_PRAGMA_ONCE
#pragma once
#endif  // CENTURION_USE_PRAGMA_ONCE

namespace centurion {

class joystick;

/**
 * @class joystick_traits<joystick>
 *
 * @brief Provides traits for the `joystick` class.
 *
 * @since 5.0.0
 *
 * @headerfile joystick.hpp
 */
template <>
class joystick_traits<joystick> {
 private:
  class deleter final {
   public:
    void operator()(SDL_Joystick* joystick) noexcept
    {
      if (SDL_JoystickGetAttached(joystick)) {
        SDL_JoystickClose(joystick);
      }
    }
  };

 public:
  using storage_type = std::unique_ptr<SDL_Joystick, deleter>;
};

/**
 * @class joystick
 *
 * @ingroup input
 *
 * @brief Represents various types of joysticks.
 *
 * @todo Cover `SDL_JoystickGetGUIDString`.
 *
 * @since 4.2.0
 *
 * @see `SDL_Joystick`
 * @see `joystick_handle`
 *
 * @headerfile joystick.hpp
 */
class joystick final : public basic_joystick<joystick> {
 public:
  /**
   * @typedef uptr
   *
   * @brief Simple alias for a unique pointer to a joystick.
   *
   * @since 5.0.0
   */
  using uptr = std::unique_ptr<joystick>;

  /**
   * @typedef sptr
   *
   * @brief Simple alias for a shared pointer to a joystick.
   *
   * @since 5.0.0
   */
  using sptr = std::shared_ptr<joystick>;

  /**
   * @typedef wptr
   *
   * @brief Simple alias for a weak pointer to a joystick.
   *
   * @since 5.0.0
   */
  using wptr = std::weak_ptr<joystick>;

  /**
   * @brief Creates a `joystick` instance based on an existing `SDL_Joystick*`.
   *
   * @pre `sdlJoystick` must not be null.
   *
   * @param sdlJoystick a pointer to the `SDL_Joystick` that will be claimed.
   *
   * @since 4.2.0
   */
  CENTURION_API
  explicit joystick(nn_owner<SDL_Joystick*> sdlJoystick) noexcept;

  /**
   * @brief Creates a `joystick` instance based on a device index.
   *
   * @warning The device index is not the same as the instance ID used to
   * identify the joystick in future events.
   *
   * @param deviceIndex refers to the N'th joystick that is currently
   * recognized by SDL.
   *
   * @throws centurion_exceptions if there are no joysticks.
   * @throws sdl_error if the joystick cannot be created.
   *
   * @since 4.2.0
   */
  CENTURION_API
  explicit joystick(int deviceIndex);

  /**
   * @copydoc joystick(int)
   */
  CENTURION_QUERY
  static auto unique(int deviceIndex) -> uptr;

  /**
   * @copydoc joystick(nn_owner<SDL_Joystick*>)
   */
  CENTURION_QUERY
  static auto unique(nn_owner<SDL_Joystick*> sdlJoystick) -> uptr;

  /**
   * @copydoc joystick(int)
   */
  CENTURION_QUERY
  static auto shared(int deviceIndex) -> sptr;

  /**
   * @copydoc joystick(nn_owner<SDL_Joystick*>)
   */
  CENTURION_QUERY
  static auto shared(nn_owner<SDL_Joystick*> sdlJoystick) -> sptr;
<<<<<<< HEAD

  /**
   * @brief Makes the joystick rumble.
   *
   * @details Invoking this method cancels any previous rumble effects. This
   * method has no effect if the joystick doesn't support rumble effects.
   *
   * @param lowFreq the intensity of the low frequency (left) motor.
   * @param highFreq the intensity of the high frequency (right) motor.
   * @param duration the duration of the rumble effect, in milliseconds.
   *
   * @since 4.2.0
   */
  CENTURION_API
  void rumble(u16 lowFreq, u16 highFreq, milliseconds<u32> duration) noexcept;

  /**
   * @brief Sets the player index to be associated with the joystick.
   *
   * @param index the player index that will be used.
   *
   * @since 4.2.0
   */
  CENTURION_API
  void set_player_index(int index) noexcept;

  /**
   * @brief Returns the player index of the joystick, if available.
   *
   * @details For XInput controllers this returns the XInput user index.
   *
   * @return the player index associated with the joystick; `nothing` if it
   * can't be obtained
   *
   * @since 4.2.0
   */
  CENTURION_QUERY
  auto player_index() const noexcept -> std::optional<int>;

  /**
   * @brief Returns the type associated with the joystick.
   *
   * @return a `joystick::Type` value that represents the type of the joystick.
   *
   * @since 4.2.0
   */
  CENTURION_QUERY
  auto get_type() const noexcept -> type;

  /**
   * @brief Returns the USB vendor ID of the joystick.
   *
   * @return the USB vendor ID associated with the joystick; `nothing` if it
   * isn't available.
   *
   * @since 4.2.0
   */
  CENTURION_QUERY
  auto vendor() const noexcept -> std::optional<u16>;

  /**
   * @brief Returns the USB product ID of the joystick.
   *
   * @return the USB product ID associated with the joystick; `nothing` if it
   * isn't available.
   *
   * @since 4.2.0
   */
  CENTURION_QUERY
  auto product() const noexcept -> std::optional<u16>;

  /**
   * @brief Returns the product version of the joystick, if available.
   *
   * @return the product version of the joystick; `nothing` if it isn't
   * available.
   *
   * @since 4.2.0
   */
  CENTURION_QUERY
  auto product_version() const noexcept -> std::optional<u16>;

  /**
   * @brief Returns the ball axis change since the last poll.
   *
   * @note Trackballs can only return relative motion since the last call, these
   * motion deltas are placed into the `BallAxisChange` struct.
   *
   * @param ball the ball index to check, start at 0.
   *
   * @return a `JoystickBallAxisChange` instance or `nothing` if something goes
   * wrong.
   *
   * @since 4.2.0
   */
  CENTURION_QUERY
  auto get_ball_axis_change(int ball) const noexcept
      -> std::optional<ball_axis_change>;

  /**
   * @brief Returns the current position of the specified axis.
   *
   * @details Most modern joysticks let the X-axis be represented by 0
   * and the Y-axis by 1. To account for jitter, it may be necessary to impose
   * some kind of tolerance on the returned value.
   *
   * @note Some joysticks use axes 2 and 3 for extra buttons.
   *
   * @param axis the ID of the axis to query.
   *
   * @return a 16-bit signed integer that represents the position of the
   * specified axis; `nothing` if something goes wrong.
   *
   * @since 4.2.0
   */
  CENTURION_QUERY
  auto axis_pos(unsigned int axis) const noexcept -> std::optional<i16>;

  /**
   * @brief Returns the initial state of the specified axis on the joystick.
   *
   * @param axis the axis that will be queried. Starts at 0.
   *
   * @return the initial state of the axis; `nothing` if the axis doesn't
   * have an initial state.
   *
   * @since 4.2.0
   */
  CENTURION_QUERY
  auto axis_initial_state(unsigned int axis) const noexcept
      -> std::optional<i16>;

  /**
   * @brief Indicates whether or not the joystick is attached to the system.
   *
   * @return `true` if the joystick is attached to the system; false otherwise.
   *
   * @since 4.2.0
   */
  CENTURION_QUERY
  auto attached() const noexcept -> bool;

  /**
   * @brief Returns the amount of hats on the joystick.
   *
   * @return the amount of hats on the joystick.
   *
   * @since 4.2.0
   */
  CENTURION_QUERY
  auto num_hats() const noexcept -> int;

  /**
   * @brief Returns the amount of general axis controls on the joystick.
   *
   * @return the amount of general axis controls on the joystick.
   *
   * @since 4.2.0
   */
  CENTURION_QUERY
  auto num_axes() const noexcept -> int;

  /**
   * @brief Returns the amount of trackballs on the joystick.
   *
   * @return the amount of trackballs on the joystick.
   *
   * @since 4.2.0
   */
  CENTURION_QUERY
  auto num_trackballs() const noexcept -> int;

  /**
   * @brief Returns the amount of buttons on the joystick.
   *
   * @return the amount of buttons on the joystick.
   *
   * @since 4.2.0
   */
  CENTURION_QUERY
  auto num_buttons() const noexcept -> int;

  /**
   * @brief Returns the instance ID associated with the joystick.
   *
   * @return the instance ID associated with the joystick.
   *
   * @since 4.2.0
   */
  CENTURION_QUERY
  auto instance_id() const noexcept -> SDL_JoystickID;

  /**
   * @brief Returns the GUID associated with the joystick.
   *
   * @note The GUID is implementation-dependent.
   *
   * @return the GUID associated with the joystick.
   *
   * @since 4.2.0
   */
  CENTURION_QUERY
  auto guid() noexcept -> SDL_JoystickGUID;

  /**
   * @brief Returns the name associated with the joystick.
   *
   * @note If no name can be found, this method returns a null string.
   *
   * @return the name of the joystick; `nullptr` if no name is found.
   *
   * @since 4.2.0
   */
  CENTURION_QUERY
  auto name() const noexcept -> czstring;

  /**
   * @brief Returns the current power level of the joystick.
   *
   * @return a `joystick::Power` value that represents the current power level.
   *
   * @since 4.2.0
   */
  CENTURION_QUERY
  auto get_power() const noexcept -> power;

  /**
   * @brief Returns the button state of the button associated with the index.
   *
   * @param button the button index to get the state from, starting at 0.
   *
   * @return the state of the button.
   *
   * @since 4.2.0
   */
  CENTURION_QUERY
  auto get_button_state(int button) const noexcept -> button_state;

  /**
   * @brief Returns the state of a specific joystick hat.
   *
   * @param hat the index of the hat to query, indices start at 0.
   *
   * @return a `HatState` value that represents the current state of the hat.
   *
   * @since 4.2.0
   *
   * @see `joystick::HatState`
   */
  CENTURION_QUERY
  auto get_hat_state(int hat) const noexcept -> hat_state;

  /**
   * @brief Returns a pointer to the associated `SDL_Joystick`.
   *
   * @warning Use of this method is not recommended, since it purposefully
   * breaks const-correctness. However, it can be useful since many SDL calls
   * use non-const pointers even when no change will be applied. Don't take
   * ownership of the returned pointer, or bad things will happen.
   *
   * @return a pointer to the internal `SDL_Joystick`.
   *
   * @since 4.2.0
   */
  [[nodiscard]] auto get() const noexcept -> SDL_Joystick*
  {
    return m_joystick.get();
  }

  /**
   * @brief Updates the state of all open joysticks.
   *
   * @note This is done automatically by the event loop if any joystick
   * events are enabled.
   *
   * @since 4.2.0
   */
  CENTURION_API
  static void update() noexcept;

  /**
   * @brief Locks the access to all joysticks.
   *
   * @details If you are using the joystick API from multiple threads you
   * should use this method to restrict access to the joysticks.
   *
   * @see SDL_LockJoysticks
   * @since 4.2.0
   */
  CENTURION_API
  static void lock() noexcept;

  /**
   * @brief Unlocks the access to all joysticks.
   *
   * @see SDL_UnlockJoysticks
   * @since 4.2.0
   */
  CENTURION_API
  static void unlock() noexcept;

  /**
   * @brief Specifies whether or not joystick event polling is enabled.
   *
   * @details If joystick event polling is disabled, then you must manually call
   * `joystick::update()` in order to update the joystick state.
   *
   * @note It's recommended to leave joystick event polling enabled.
   *
   * @warning Calling this function might cause all events currently in
   * the event queue to be deleted.
   *
   * @param enabled `true` if joystick event polling should be enabled;
   * `false` otherwise.
   *
   * @see SDL_JoystickEventState(int)
   *
   * @since 4.2.0
   */
  CENTURION_API
  static void set_polling(bool enabled) noexcept;

  /**
   * @brief Indicates whether or not joystick event polling is enabled.
   *
   * @return `true` if joystick event polling is enabled; `false` otherwise.
   *
   * @since 4.2.0
   */
  CENTURION_API
  static auto is_polling() noexcept -> bool;

  /**
   * @brief Returns a pointer to an `SDL_Joystick` associated with the ID.
   *
   * @param id the joystick ID associated with the desired joystick.
   *
   * @return a pointer to an `SDL_Joystick` instance if there is a joystick
   * associated with the supplied ID; null otherwise.
   *
   * @since 4.2.0
   */
  CENTURION_QUERY
  static auto from_instance_id(SDL_JoystickID id) noexcept -> SDL_Joystick*;

  /**
   * @brief Returns a pointer to the joystick associated with the specified
   * player index.
   *
   * @param playerIndex the player index of the desired joystick.
   *
   * @return a pointer to the associated joystick; `nullptr` if there is none.
   *
   * @since 4.2.0
   */
  CENTURION_QUERY
  static auto from_player_index(int playerIndex) noexcept -> SDL_Joystick*;

  /**
   * @brief Returns the amount of currently available joysticks.
   *
   * @return the current amount of available joysticks; `nothing` if
   * something goes wrong.
   *
   * @since 4.2.0
   */
  CENTURION_QUERY
  static auto amount() noexcept -> std::optional<int>;

  /**
   * @brief Returns the GUID for the joystick associated with the specified
   * device index.
   *
   * @note The GUID is implementation-dependent.
   * @note This function can be called before any joysticks are opened.
   *
   * @param deviceIndex refers to the N'th joystick that is currently recognized
   * by SDL.
   *
   * @return the GUID of the joystick associated with the device index.
   *
   * @since 4.2.0
   */
  CENTURION_QUERY
  static auto guid(int deviceIndex) noexcept -> SDL_JoystickGUID;

  /**
   * @brief Returns the player index of the joystick associated with the
   * specified device index.
   *
   * @note This method can be called before any joysticks are opened.
   *
   * @param deviceIndex the device index of the joystick that will be queried.
   *
   * @return the player index of the desired joystick; `nothing` if it can't
   * be obtained.
   *
   * @since 4.2.0
   */
  CENTURION_QUERY
  static auto player_index(int deviceIndex) noexcept -> std::optional<int>;

  /**
   * @brief Returns the USB vendor ID for the joystick associated with the
   * specified device index.
   *
   * @param deviceIndex the device index of the joystick that will be queried.
   *
   * @return the USB vendor ID of the desired joystick; `nothing` if it can't
   * be obtained.
   *
   * @since 4.2.0
   */
  CENTURION_QUERY
  static auto vendor(int deviceIndex) noexcept -> std::optional<u16>;

  /**
   * @brief Returns the USB product ID for the joystick associated with the
   * specified device index.
   *
   * @param deviceIndex the device index of the joystick that will be queried.
   *
   * @return the USB product ID of the desired joystick; `nothing` if it can't
   * be obtained.
   *
   * @since 4.2.0
   */
  CENTURION_QUERY
  static auto product(int deviceIndex) noexcept -> std::optional<u16>;

  /**
   * @brief Returns the product version for the joystick associated with the
   * specified device index.
   *
   * @param deviceIndex the device index of the joystick that will be queried.
   *
   * @return the product version of the desired joystick; `nothing` if it
   * can't be obtained.
   *
   * @since 4.2.0
   */
  CENTURION_QUERY
  static auto product_version(int deviceIndex) noexcept -> std::optional<u16>;

  /**
   * @brief Returns the type of the joystick associated with the specified
   * device index.
   *
   * @param deviceIndex the device index of the joystick that will be queried.
   *
   * @return the type of the specified joystick.
   *
   * @since 4.2.0
   */
  CENTURION_QUERY
  static auto get_type(int deviceIndex) noexcept -> type;

  /**
   * @brief Returns the instance ID for the joystick associated with the
   * specified device index.
   *
   * @param deviceIndex the device index of the joystick that will be queried.
   *
   * @return the instance ID of the desired joystick; `nothing` if it can't
   * be obtained.
   *
   * @since 4.2.0
   */
  CENTURION_QUERY
  static auto instance_id(int deviceIndex) noexcept
      -> std::optional<SDL_JoystickID>;

  /**
   * @brief Returns the associated with the joystick with the specified
   * device index.
   *
   * @param deviceIndex refers to the N'th joystick that is currently recognized
   * by SDL.
   *
   * @return the name associated with the joystick; `nullptr` if no name is
   * found.
   *
   * @since 4.2.0
   */
  CENTURION_QUERY
  static auto name(int deviceIndex) noexcept -> czstring;

  /**
   * @brief Returns a joystick GUID based on the supplied string.
   *
   * @param str the string used to obtain the GUID, can't be null.
   *
   * @return the obtained GUID.
   *
   * @see `SDL_JoystickGetGUIDFromString`
   * @since 4.2.0
   */
  CENTURION_QUERY
  static auto guid_from_string(nn_czstring str) noexcept -> SDL_JoystickGUID;

  /**
   * @brief Returns the maximum possible value of an axis control on a joystick.
   *
   * @return the maximum possible value of an axis control.
   *
   * @since 4.2.0
   */
  [[nodiscard]] static constexpr auto axis_max() noexcept -> i16
  {
    return SDL_JOYSTICK_AXIS_MAX;
  }

  /**
   * @brief Returns the minimum possible value of an axis control on a joystick.
   *
   * @return the minimum possible value of an axis control.
   *
   * @since 4.2.0
   */
  [[nodiscard]] static constexpr auto axis_min() noexcept -> i16
  {
    return SDL_JOYSTICK_AXIS_MIN;
  }

 private:
  std::unique_ptr<SDL_Joystick, detail::joystick_deleter> m_joystick;
=======
>>>>>>> e1636d1b
};

static_assert(std::is_final_v<joystick>);
static_assert(std::is_nothrow_move_constructible_v<joystick>);
static_assert(std::is_nothrow_move_assignable_v<joystick>);
static_assert(!std::is_copy_constructible_v<joystick>);
static_assert(!std::is_copy_assignable_v<joystick>);

/**
 * @brief Indicates whether or not two joystick power values are the same.
 *
 * @ingroup input
 *
 * @param lhs the left-hand side power type.
 * @param rhs the right-hand side power type.
 *
 * @return `true` if the values are the same; `false` otherwise.
 *
 * @since 4.3.0
 */
[[nodiscard]] inline constexpr auto operator==(
    joystick::power lhs,
    SDL_JoystickPowerLevel rhs) noexcept -> bool
{
  return static_cast<SDL_JoystickPowerLevel>(lhs) == rhs;
}

/**
 * @brief Indicates whether or not two joystick power values are the same.
 *
 * @ingroup input
 *
 * @param lhs the left-hand side power type.
 * @param rhs the right-hand side power type.
 *
 * @return `true` if the values are the same; `false` otherwise.
 *
 * @since 4.3.0
 */
[[nodiscard]] inline constexpr auto operator==(SDL_JoystickPowerLevel lhs,
                                               joystick::power rhs) noexcept
    -> bool
{
  return rhs == lhs;
}

/**
 * @brief Indicates whether or not two joystick power values aren't the same.
 *
 * @ingroup input
 *
 * @param lhs the left-hand side power type.
 * @param rhs the right-hand side power type.
 *
 * @return `true` if the values aren't the same; `false` otherwise.
 *
 * @since 4.3.0
 */
[[nodiscard]] inline constexpr auto operator!=(
    joystick::power lhs,
    SDL_JoystickPowerLevel rhs) noexcept -> bool
{
  return !(lhs == rhs);
}

/**
 * @brief Indicates whether or not two joystick power values aren't the same.
 *
 * @ingroup input
 *
 * @param lhs the left-hand side power type.
 * @param rhs the right-hand side power type.
 *
 * @return `true` if the values aren't the same; `false` otherwise.
 *
 * @since 4.3.0
 */
[[nodiscard]] inline constexpr auto operator!=(SDL_JoystickPowerLevel lhs,
                                               joystick::power rhs) noexcept
    -> bool
{
  return !(lhs == rhs);
}

/**
 * @brief Indicates whether or not two joystick type values are the same.
 *
 * @ingroup input
 *
 * @param lhs the left-hand side joystick type value.
 * @param rhs the right-hand side joystick type value.
 *
 * @return `true` if the values are the same; `false` otherwise.
 *
 * @since 4.3.0
 */
[[nodiscard]] inline constexpr auto operator==(joystick::type lhs,
                                               SDL_JoystickType rhs) noexcept
    -> bool
{
  return static_cast<SDL_JoystickType>(lhs) == rhs;
}

/**
 * @brief Indicates whether or not two joystick type values are the same.
 *
 * @ingroup input
 *
 * @param lhs the left-hand side joystick type value.
 * @param rhs the right-hand side joystick type value.
 *
 * @return `true` if the values are the same; `false` otherwise.
 *
 * @since 4.3.0
 */
[[nodiscard]] inline constexpr auto operator==(SDL_JoystickType lhs,
                                               joystick::type rhs) noexcept
    -> bool
{
  return rhs == lhs;
}

/**
 * @brief Indicates whether or not two joystick type values aren't the same.
 *
 * @ingroup input
 *
 * @param lhs the left-hand side joystick type value.
 * @param rhs the right-hand side joystick type value.
 *
 * @return `true` if the values aren't the same; `false` otherwise.
 *
 * @since 4.3.0
 */
[[nodiscard]] inline constexpr auto operator!=(joystick::type lhs,
                                               SDL_JoystickType rhs) noexcept
    -> bool
{
  return !(lhs == rhs);
}

/**
 * @brief Indicates whether or not two joystick type values aren't the same.
 *
 * @ingroup input
 *
 * @param lhs the left-hand side joystick type value.
 * @param rhs the right-hand side joystick type value.
 *
 * @return `true` if the values aren't the same; `false` otherwise.
 *
 * @since 4.3.0
 */
[[nodiscard]] inline constexpr auto operator!=(SDL_JoystickType lhs,
                                               joystick::type rhs) noexcept
    -> bool
{
  return !(lhs == rhs);
}

}  // namespace centurion

#endif  // CENTURION_JOYSTICK_HEADER<|MERGE_RESOLUTION|>--- conflicted
+++ resolved
@@ -181,7 +181,6 @@
    */
   CENTURION_QUERY
   static auto shared(nn_owner<SDL_Joystick*> sdlJoystick) -> sptr;
-<<<<<<< HEAD
 
   /**
    * @brief Makes the joystick rumble.
@@ -708,8 +707,7 @@
 
  private:
   std::unique_ptr<SDL_Joystick, detail::joystick_deleter> m_joystick;
-=======
->>>>>>> e1636d1b
+};
 };
 
 static_assert(std::is_final_v<joystick>);
