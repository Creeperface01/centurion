--- conflicted
+++ resolved
@@ -30,11 +30,8 @@
 #include <gsl>
 #include <SDL.h>
 #include <SDL_image.h>
-<<<<<<< HEAD
 #include "centurion_api.h"
-=======
 #include "color.h"
->>>>>>> 5c1aad41
 
 namespace centurion {
 
@@ -478,11 +475,7 @@
    * @param color the color that will be used by the renderer.
    * @since 3.0.0
    */
-<<<<<<< HEAD
-  CENTURION_API void set_color(const SDL_Color& color) const noexcept;
-=======
-  void set_color(const Color& color) const noexcept;
->>>>>>> 5c1aad41
+  CENTURION_API void set_color(const Color& color) const noexcept;
 
   /**
    * Sets the clipping area rectangle. Clipping is disabled by default.
@@ -714,11 +707,7 @@
    * @since 3.0.0
    */
   [[nodiscard]]
-<<<<<<< HEAD
-  CENTURION_API SDL_Color get_color() const noexcept;
-=======
-  Color get_color() const noexcept;
->>>>>>> 5c1aad41
+  CENTURION_API Color get_color() const noexcept;
 
   /**
    * Attempts to create and return a pointer to an SDL_Texture instance that represents the
